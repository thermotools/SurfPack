--- conflicted
+++ resolved
@@ -1,15 +1,9 @@
 # Run script for the classical DFT code that interfaces with Thermopack
 import numpy as np
 import sys
-<<<<<<< HEAD
-from pyctp.ljs_wca import ljs_uv, ljs_wca
-from pyctp.ljs_bh import ljs_bh
-from pyctp.thermopack_state import PhaseDiagram, Equilibrium
-=======
 from thermopack.ljs_wca import ljs_uv, ljs_wca
 from thermopack.ljs_bh import ljs_bh
 from thermopack.thermopack_state import PhaseDiagram, Equilibrium
->>>>>>> 8eae05d2
 from src.interface import PlanarInterface
 from src.surface_tension_diagram import SurfaceTensionDiagram
 from src.constants import LenghtUnit, NA
@@ -41,11 +35,7 @@
         T = T_star*thermopack.eps_div_kb[0]
         vle_list.append(Equilibrium.bubble_pressure(thermopack, T, z))
     vle_curve = PhaseDiagram(vle_list)
-<<<<<<< HEAD
-    gamma_star_exp = data[:,1]
-=======
     gamma_star_exp = data[:, 1]
->>>>>>> 8eae05d2
 
     psi = np.ones(1)
     #error = error_function_surf_tens(psi, gamma_star_exp, vle_curve)
@@ -91,12 +81,8 @@
 thermopack_bh.init("Ar")
 thermopack.set_tmin(0.3*thermopack.eps_div_kb)
 curve_bh = PhaseDiagram.pure_saturation_curve(thermopack_bh, T, n=n)
-<<<<<<< HEAD
-diagram_bh = SurfaceTensionDiagram(curve_bh, functional_kwargs=functional_kwargs)
-=======
 diagram_bh = SurfaceTensionDiagram(
     curve_bh, functional_kwargs=functional_kwargs)
->>>>>>> 8eae05d2
 print(diagram_bh.surface_tension_reduced)
 
 # Set up WCA model
@@ -104,12 +90,8 @@
 thermopack_wca.init("Ar")
 thermopack.set_tmin(0.3*thermopack.eps_div_kb)
 curve_wca = PhaseDiagram.pure_saturation_curve(thermopack_wca, T, n=n)
-<<<<<<< HEAD
-diagram_wca = SurfaceTensionDiagram(curve_wca, functional_kwargs=sr_functional_kwargs)
-=======
 diagram_wca = SurfaceTensionDiagram(
     curve_wca, functional_kwargs=sr_functional_kwargs)
->>>>>>> 8eae05d2
 print(diagram_wca.surface_tension_reduced)
 
 plt.plot(data[:, 0], data[:, 1], marker="o", label=r"MD", linestyle="None")
