--- conflicted
+++ resolved
@@ -1,4 +1,7 @@
 #!/usr/bin/env python3
+import os
+import sys
+sys.path.append(os.path.dirname(os.path.realpath(__file__)))
 from abc import ABC, abstractmethod
 import matplotlib.pyplot as plt
 import numpy as np
@@ -19,35 +22,8 @@
 from bulk import Bulk
 from constants import NA, KB, Geometry, Specification, LenghtUnit, LCOLORS, Properties, get_property_label
 from dft_numerics import dft_solver
-import os
-import sys
-sys.path.append(os.path.dirname(os.path.realpath(__file__)))
-<<<<<<< HEAD
-from dft_numerics import dft_solver
-from constants import NA, KB, Geometry, Specification, LenghtUnit, \
-    LCOLORS, Properties, get_property_label
-from bulk import Bulk
-from density_profile import Profile
-from grid import Grid
-from convolver import Convolver
-from pyctp.pcsaft import pcsaft
-from pyctp.saftvrmie import saftvrmie
-from pyctp.saftvrqmie import saftvrqmie
-from pyctp.ljs_bh import ljs_bh
-from pyctp.ljs_wca import ljs_wca, ljs_uv
-from pyctp.pets import pets
-from pyctp.thermopack_state import State, Equilibrium
-from pcsaft_functional import pc_saft
 from weight_functions import ConvType
-from pets_functional import PeTS_functional
-from ljs_functional import ljs_bh_functional, ljs_wca_functional, ljs_uv_functional
-from saftvrmie_functional import saftvrmie_functional, saftvrqmie_functional
-import numpy as np
-import matplotlib.pyplot as plt
-from abc import ABC, abstractmethod
-=======
-
->>>>>>> 8eae05d2
+
 
 class Interface(ABC):
     """
@@ -181,14 +157,11 @@
                        (1 if self.specification ==
                         Specification.NUMBER_OF_MOLES else 0))
 
-<<<<<<< HEAD
-=======
         for ic in range(n_c):
             res[ic * n_grid:(ic+1)*n_grid] = - np.exp(self.convolver.correlation(ic)[:]
                                                       + beta_mu[ic] - self.bulk.beta * self.v_ext[ic][:]) \
-                + xvec[ic * n_grid:(ic+1)*n_grid]
-
->>>>>>> 8eae05d2
+                                                      + xvec[ic * n_grid:(ic+1)*n_grid]
+
         if self.specification == Specification.NUMBER_OF_MOLES:
             exp_beta_mu = np.exp(beta_mu)
             z_grid = np.zeros(n_c)
@@ -198,11 +171,6 @@
             res[n_rho:] = z - z_grid
             if not self.grid.geometry == Geometry.PLANAR:
                 beta_mu[:] = np.log(z)
-
-        for ic in range(n_c):
-            res[ic * n_grid:(ic+1)*n_grid] = - np.exp(self.convolver.correlation(ic)[:]
-                       + beta_mu[ic] - self.bulk.beta * self.v_ext[ic][:]) \
-                + xvec[ic * n_grid:(ic+1)*n_grid]
 
         return res
 
@@ -385,48 +353,24 @@
         """
         Calculates the surface tension of the system.
 
-<<<<<<< HEAD
         Args;
             reduced_unit (bool): Calculate using reduced units? Default False.
-=======
-        Returns:
-            (float): Surface tension (reduced units)
-        """
-
-        if not self.converged:
-            self.print_perform_minimization_message()
-            return
-
-        _, omega_a = self.grand_potential()
-
-        print(self.bulk.red_pressure_left, self.bulk.red_pressure_right)
-
-        v_left = self.grid.get_volume(self.r_equimolar)
-        v_right = self.grid.total_volume - v_left
-        print(v_left, v_right, sum(
-            self.grid.integration_weights)-self.grid.total_volume)
-        #gamma = np.sum(omega_a) + v_left*self.bulk.red_pressure_left + v_right*self.bulk.red_pressure_right
-
-        delta_omega = np.sum(omega_a) + self.grid.total_volume * \
-            self.bulk.red_pressure_right
-        dp = self.bulk.red_pressure_left - self.bulk.red_pressure_right
-        gamma = (3*delta_omega*dp**2/16/np.pi)**(1/3)
-        #omega_a += self.bulk.red_pressure_right * self.grid.integration_weights
-        #gamma = np.sum(omega_a)
-        print(
-            "ratio: ", self.functional.thermo.sigma[0]/self.functional.grid_reducing_lenght)
-        return gamma*(self.functional.thermo.sigma[0]/self.functional.grid_reducing_lenght)**2
+
+        Returns:
+            (float): Surface tension (reduced units or J/m2)
+        """
+        pass
 
     @abstractmethod
     def parallel_pressure(self):
         """
         Calculates the parallel component of the pressure tensor
->>>>>>> 8eae05d2
-
-        Returns:
-            (float): Surface tension (reduced units or J/m2)
-        """
-        pass
+
+        Returns:
+            (float): Pressure
+        """
+
+        return None
 
     def surface_tension_real_units(self):
         """
@@ -435,26 +379,12 @@
         Returns:
             (float): Surface tension (J/m2)
         """
-        gamma_star = self.surface_tension(reduced_unit=True)
+        gamma_star = self.surface_tension()
         eps = self.functional.thermo.eps_div_kb[0] * KB
         sigma = self.functional.thermo.sigma[0]
         gamma = gamma_star * eps / sigma ** 2
         return gamma
 
-<<<<<<< HEAD
-    @abstractmethod
-    def parallel_pressure(self):
-        """
-        Calculates the parallel component of the pressure tensor
-
-        Returns:
-            (float): Pressure
-        """
-
-        return None
-
-=======
->>>>>>> 8eae05d2
     def calculate_total_moles(self):
         """
         Calculates the overall moles of the system.
@@ -527,23 +457,8 @@
         w_left = self.r_equimolar - self.grid.z_edge[0]
         gamma = np.zeros_like(self.bulk.reduced_density_left)
         for i in range(self.functional.nc):
-<<<<<<< HEAD
             gamma[i] = np.sum(self.profile.densities[i][:]*self.grid.integration_weights) \
                 - w_right*self.bulk.reduced_density_right[i] - w_left*self.bulk.reduced_density_left[i]
-=======
-            gamma[i] += w_left*(self.profile.densities[i]
-                                [iR] - self.bulk.reduced_density_left[i])
-            gamma[i] += w_right*(self.profile.densities[i]
-                                 [iR] - self.bulk.reduced_density_right[i])
-            for j in range(iR):
-                gamma[i] += self.grid.integration_weights[j] * \
-                    (self.profile.densities[i][j] -
-                     self.bulk.reduced_density_left[i])
-            for j in range(iR+1, self.grid.n_grid):
-                gamma[i] += self.grid.integration_weights[j] * \
-                    (self.profile.densities[i][j] -
-                     self.bulk.reduced_density_right[i])
->>>>>>> 8eae05d2
         return gamma
 
     def get_excess_free_energy_density(self, reduced=True):
@@ -699,7 +614,6 @@
         # if not self.converged:
         #     self.print_perform_minimization_message()
         #     return
-<<<<<<< HEAD
 
         prop_profiles = []
         legend = []
@@ -716,27 +630,6 @@
             if reduced_property:
                 prop_fac = (self.functional.thermo.sigma[0]/self.functional.grid_reducing_lenght)**3
                 label = r"$\rho^*$"
-=======
-        prop_b_scaling = 1.0
-        if not grid_unit:
-            grid_unit = self.functional.grid_unit
-        fig, ax = plt.subplots(1, 1)
-        if grid_unit == LenghtUnit.REDUCED:
-            ax.set_xlabel(r"$z/\sigma_{11}$")
-        elif grid_unit == LenghtUnit.ANGSTROM:
-            ax.set_xlabel(r"$z$ (Å)")
-        if self.functional.grid_unit == LenghtUnit.ANGSTROM and grid_unit == LenghtUnit.REDUCED:
-            len_fac = 1.0/(self.functional.thermo.sigma[0]*1e10)
-        else:
-            len_fac = self.functional.grid_reducing_lenght*1e10
-
-        if prop == Properties.RHO:
-            dens_fac = np.ones(self.profile.densities.nc)
-            if plot_reduced_property:
-                dens_fac *= (self.functional.thermo.sigma[0] /
-                             self.functional.grid_reducing_lenght)**3
-                ax.set_ylabel(r"$\rho^*$")
->>>>>>> 8eae05d2
             else:
                 prop_fac = 1.0e-3/(NA*self.functional.grid_reducing_lenght**3)
                 label = r"$\rho$ (kmol/m$^3$)"
@@ -920,7 +813,6 @@
                     label=legend[i])
 
         if plot_bulk:
-<<<<<<< HEAD
             z_b = np.array([z[0], z[-1]])
             prop_b = self.bulk.get_property(prop, reduced_property=plot_reduced_property)
             if prop == Properties.RHO:
@@ -928,18 +820,6 @@
                     ax.plot(z_b, prop_b[i,:]*unit_scaling, color=LCOLORS[i], marker="o", linestyle="None")
             else:
                 ax.plot(z_b, prop_b*unit_scaling, color=LCOLORS[0], marker="o", linestyle="None")
-=======
-            z_b = np.array([self.grid.z[0], self.grid.z[-1]])*len_fac
-            prop_b = self.bulk.get_property(
-                prop, reduced_property=plot_reduced_property)
-            if prop == Properties.RHO:
-                for i in range(self.profile.densities.nc):
-                    ax.plot(z_b, prop_b[i, :]*prop_b_scaling,
-                            color=LCOLORS[i], marker="o", linestyle="None")
-            else:
-                ax.plot(z_b, prop_b*prop_b_scaling, label="Bulk",
-                        color=LCOLORS[0], marker="o", linestyle="None")
->>>>>>> 8eae05d2
 
         if xlim is not None:
             plt.xlim(xlim)
@@ -1255,7 +1135,6 @@
         p_parallel = - p_parallel / self.grid.integration_weights
         return p_parallel*(self.functional.thermo.sigma[0]/self.functional.grid_reducing_lenght)**3
 
-<<<<<<< HEAD
     def get_surface_of_tension(self, reduced_unit=False):
         """
         Calculate postion of dividing surface "surface of tension"
@@ -1367,8 +1246,6 @@
 
         return d_tolman_sphere
 
-=======
->>>>>>> 8eae05d2
 
 class SphericalInterface(Interface):
     """
@@ -1438,7 +1315,6 @@
         # Extrapolate sigma 0
         phase = sif.functional.thermo.LIQPH if calculate_bubble else sif.functional.thermo.VAPPH
         real_radius = radius * sif.functional.grid_reducing_lenght
-<<<<<<< HEAD
         signed_radius = real_radius * (-1.0 if calculate_bubble else 1.0)
         # Extrapolate chemical potential to first order and solve for phase densiteis
         mu, rho_l, rho_g = \
@@ -1451,19 +1327,6 @@
                                                                     phase=phase)
         #print(mu)
         #sys.exit()
-=======
-        print(real_radius)
-        print(vle.vapor.rho, vle.liquid.rho)
-        # Extrapolate chemical potential to first order and solve for phase densiteis
-        mu, rho_l, rho_g = \
-            sif.functional.thermo.extrapolate_mu_in_inverse_radius(sigma_0=sigma0,
-                                                                   temp=vle.temperature,
-                                                                   rho_l=vle.liquid.rho,
-                                                                   rho_g=vle.vapor.rho,
-                                                                   radius=real_radius,
-                                                                   geometry="SPHERICAL",
-                                                                   phase=phase)
->>>>>>> 8eae05d2
         # Solve Laplace Extrapolate chemical potential to first order and solve for phase densiteis
         # mu, rho_l, rho_g = \
         #     sif.functional.thermo.solve_laplace(sigma_0=sigma0,
@@ -1475,19 +1338,13 @@
         #                                         phase=phase)
 
         rel_pos_dividing_surface = radius/domain_radius
-<<<<<<< HEAD
-        vapor = State(eos=vle.eos, T=vle.temperature, V=1/sum(rho_g), n=rho_g/sum(rho_g))
-        liquid = State(eos=vle.eos, T=vle.temperature, V=1/sum(rho_l), n=rho_l/sum(rho_l))
-        vle = equilibrium(vapor, liquid)
-=======
         vapor = State(eos=vle.eos, T=vle.temperature,
                       V=1/sum(rho_g), n=rho_g/sum(rho_g))
         liquid = State(eos=vle.eos, T=vle.temperature,
                        V=1/sum(rho_l), n=rho_l/sum(rho_l))
         vle_modified = Equilibrium(vapor, liquid)
->>>>>>> 8eae05d2
         # Set profile based on modefied densities
-        sif.tanh_profile(vle=vle,
+        sif.tanh_profile(vle=vle_modified,
                          t_crit=t_crit,
                          rel_pos_dividing_surface=rel_pos_dividing_surface,
                          invert_states=not calculate_bubble)
