--- conflicted
+++ resolved
@@ -1,12 +1,7 @@
 """Simple set of (unit)tests for thermopack_dft."""
 import numpy as np
-<<<<<<< HEAD
-from pyctp.saftvrqmie import saftvrqmie
-from pyctp.thermopack_state import Equilibrium
-=======
 from thermopack.saftvrqmie import saftvrqmie
 from thermopack.thermopack_state import Equilibrium
->>>>>>> 8eae05d2
 from src.interface import PlanarInterface
 from src.constants import LenghtUnit, Properties
 import sys
@@ -24,11 +19,7 @@
     thermopack.init("H2,Ne", additive_hard_sphere_reference=True)
     T = 24.59
     thermopack.set_tmin(5.0)
-<<<<<<< HEAD
-    z=np.array([0.0144,1.0-0.0144])
-=======
     z = np.array([0.0144, 1.0-0.0144])
->>>>>>> 8eae05d2
     vle = Equilibrium.bubble_pressure(thermopack, T, z)
     Tc, _, _ = thermopack.critical(z)
     n_grid = 512
