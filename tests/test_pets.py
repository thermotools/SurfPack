"""Simple set of (unit)tests for thermopack_dft."""
import numpy as np
<<<<<<< HEAD
from pyctp.pets import pets
from pyctp.thermopack_state import Equilibrium
=======
from thermopack.pets import pets
from thermopack.thermopack_state import Equilibrium
>>>>>>> 8eae05d2
from src.interface import PlanarInterface
#from src.constants import LenghtUnit, NA, KB, Properties
from pytest import approx
import pytest


@pytest.mark.parametrize('inpt', [{"Ts": 0.625, "gamma": 0.715813273112878},
                                  {"Ts": 0.8, "gamma": 0.40430366433037573}])
def test_ljs_surface_tension(inpt):
    """Test PeTS functional"""

    # Set up thermopack and equilibrium state
    thermopack = pets()
    thermopack.init("Ar")
    T_star = inpt["Ts"]
    T = T_star*thermopack.eps_div_kb[0]
    thermopack.set_tmin(0.5*thermopack.eps_div_kb)
    vle = Equilibrium.bubble_pressure(thermopack, T, z=np.ones(1))
    # Define interface with initial tanh density profile
    interf = PlanarInterface.from_tanh_profile(vle,
                                               thermopack.critical_temperature(
                                                   1),
                                               domain_size=200.0,
                                               n_grid=512)

    # Solve for equilibrium profile
    interf.solve()

    # Calculate surface tension
    gamma = interf.surface_tension()
    print(f"PeTS surface tension {gamma}")

    # Test result
    assert(gamma == approx(inpt["gamma"], rel=1.0e-6))<|MERGE_RESOLUTION|>--- conflicted
+++ resolved
@@ -1,12 +1,7 @@
 """Simple set of (unit)tests for thermopack_dft."""
 import numpy as np
-<<<<<<< HEAD
-from pyctp.pets import pets
-from pyctp.thermopack_state import Equilibrium
-=======
 from thermopack.pets import pets
 from thermopack.thermopack_state import Equilibrium
->>>>>>> 8eae05d2
 from src.interface import PlanarInterface
 #from src.constants import LenghtUnit, NA, KB, Properties
 from pytest import approx
