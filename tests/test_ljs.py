"""Simple set of (unit)tests for thermopack_dft."""
import numpy as np
<<<<<<< HEAD
from pyctp.ljs_wca import ljs_uv, ljs_wca
from pyctp.ljs_bh import ljs_bh
from pyctp.thermopack_state import Equilibrium
=======
from thermopack.ljs_wca import ljs_uv, ljs_wca
from thermopack.ljs_bh import ljs_bh
from thermopack.thermopack_state import Equilibrium
>>>>>>> 8eae05d2
from src.interface import PlanarInterface
#from src.constants import LenghtUnit, NA, KB, Properties
from pytest import approx
import pytest


@pytest.mark.parametrize('inpt', [{"functional_kwargs": {}, "gamma": 0.22309091860873706},
                                  {"functional_kwargs": {"psi_disp": 1.4, "psi_soft_rep": 1.4},
                                   "gamma": 0.34711467904618676}])
def test_ljs_surface_tension(inpt):
    """Test ljs functional"""

    # Set up thermopack and equilibrium state
    thermopack = ljs_uv()
    thermopack.init("Ar")
    T_star = 0.7
    T = T_star*thermopack.eps_div_kb[0]
    thermopack.set_tmin(0.5*thermopack.eps_div_kb)
    vle = Equilibrium.bubble_pressure(thermopack, T, z=np.ones(1))
    # Define interface with initial tanh density profile
    interf = PlanarInterface.from_tanh_profile(vle,
                                               thermopack.critical_temperature(
                                                   1),
                                               domain_size=200.0,
                                               n_grid=1024,
                                               invert_states=True,
                                               functional_kwargs=inpt["functional_kwargs"])

    # Solve for equilibrium profile
    interf.solve()

    # Calculate surface tension
    gamma = interf.surface_tension()
    print(f"LJs surface tension {gamma}")

    # Test result
    assert(gamma == approx(inpt["gamma"], rel=1.0e-6))


def test_ljs_entropy():
    """Test ljs entropy"""

    domain_size = 200.0
    n_grid = 32

    # Set up thermopack and Equilibrium state
    thermopack = ljs_uv()
    thermopack.init("Ar")
    T_star = 0.7
    T = T_star*thermopack.eps_div_kb[0]
    thermopack.set_tmin(0.5*thermopack.eps_div_kb)
    vle = Equilibrium.bubble_pressure(thermopack, T, z=np.ones(1))
    # Define interface with initial tanh density profile
    interf = PlanarInterface.from_tanh_profile(vle,
                                               thermopack.critical_temperature(
                                                   1),
                                               domain_size=domain_size,
                                               n_grid=n_grid)

    # Perform single convolution
    interf.single_convolution()

    # Perturbate in temperature using density profile from solution
    eps_T = 1.0e-5
    T_p = T + eps_T
    vle_p = Equilibrium.bubble_pressure(thermopack, T_p, z=np.ones(1))
    interf_p = PlanarInterface.from_profile(vle_p,
                                            interf.profile,
                                            domain_size=domain_size,
                                            n_grid=n_grid)

    interf_p.single_convolution()
    F_p = interf_p.get_excess_free_energy_density()
    T_m = T - eps_T
    vle_m = Equilibrium.bubble_pressure(thermopack, T_m, z=np.ones(1))
    interf_m = PlanarInterface.from_profile(vle_m,
                                            interf.profile,
                                            domain_size=domain_size,
                                            n_grid=n_grid)
    interf_m.single_convolution()
    F_m = interf_m.get_excess_free_energy_density()

    s_num = -interf.functional.thermo.eps_div_kb[0]*(F_p-F_m)/(2*eps_T)
    s = interf.get_excess_entropy_density()

    print((s - s_num)/s_num)
    # Test result
    assert(s == approx(s_num, rel=1.0e-6))


def test_ljs_properties():
    """Test ljs entropy"""

    domain_size = 100.0
    n_grid = 128

    # Set up thermopack and equilibrium state
    thermopack = ljs_bh()
    thermopack.init("Ar")
    T_star = 0.7
    T = T_star*thermopack.eps_div_kb[0]
    thermopack.set_tmin(0.5*thermopack.eps_div_kb)
    vle = Equilibrium.bubble_pressure(thermopack, T, z=np.ones(1))
    # Define interface with initial tanh density profile
    interf = PlanarInterface.from_tanh_profile(vle,
                                               thermopack.critical_temperature(
                                                   1),
                                               domain_size=domain_size,
                                               n_grid=n_grid)

    # Perform single convolution
    interf.solve()

    # Get properties
    a_E = interf.get_excess_free_energy_density()
    p = interf.parallel_pressure()
    h_E = interf.get_excess_enthalpy_density()
    u_E = interf.get_excess_energy_density()
    s_E = interf.get_excess_entropy_density()

    idx = 64
    #ar = np.array([a_E[idx], h_E[idx], u_E[idx], s_E[idx], p[idx]])
    print(
        f"a_E={a_E[idx]}, h_E={h_E[idx]}, u_E={u_E[idx]}, s_E={s_E[idx]}, p={p[idx]}")
    # Test result
    assert((a_E[idx], h_E[idx], u_E[idx], s_E[idx], p[idx]) ==
           approx((-0.63000898, -1.7321974,  -1.1988273,  -0.8125976,  -0.17849772), rel=1.0e-5))<|MERGE_RESOLUTION|>--- conflicted
+++ resolved
@@ -1,14 +1,8 @@
 """Simple set of (unit)tests for thermopack_dft."""
 import numpy as np
-<<<<<<< HEAD
-from pyctp.ljs_wca import ljs_uv, ljs_wca
-from pyctp.ljs_bh import ljs_bh
-from pyctp.thermopack_state import Equilibrium
-=======
 from thermopack.ljs_wca import ljs_uv, ljs_wca
 from thermopack.ljs_bh import ljs_bh
 from thermopack.thermopack_state import Equilibrium
->>>>>>> 8eae05d2
 from src.interface import PlanarInterface
 #from src.constants import LenghtUnit, NA, KB, Properties
 from pytest import approx
